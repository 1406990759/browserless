--- conflicted
+++ resolved
@@ -3,6 +3,7 @@
 import * as _ from 'lodash';
 import * as url from 'url';
 import * as http from 'http';
+import * as os from 'os';
 import * as httpProxy from 'http-proxy';
 import * as express from 'express';
 import * as multer from 'multer';
@@ -10,6 +11,7 @@
 import { launch } from 'puppeteer';
 import { setInterval } from 'timers';
 
+const cpuStats = require('cpu-stats');
 const debug = require('debug')('browserless/chrome');
 const request = require('request');
 const queue = require('queue');
@@ -260,10 +262,7 @@
     app.use('/', express.static('public'));
     app.get('/json/version', (_req, res) => res.json(version));
     app.get('/json/protocol', (_req, res) => res.json(protocol));
-<<<<<<< HEAD
     app.get('/metrics', (_req, res) => res.send(metricsHTML.replace('$stats', JSON.stringify(this.stats))));
-=======
->>>>>>> 2403baf3
 
     app.post('/execute', upload.single('file'), async (req, res) => {
       const targetId = chromeTarget();
