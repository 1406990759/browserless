--- conflicted
+++ resolved
@@ -1,4 +1,5 @@
 import * as bodyParser from 'body-parser';
+import * as cors from 'cors';
 import * as express from 'express';
 import * as fs from 'fs';
 import * as http from 'http';
@@ -62,15 +63,7 @@
     // The backing queue doesn't let you set a max limitation
     // on length, so we add concurrent sessions + queue length
     // to determine the `queue` array's max length
-<<<<<<< HEAD
-    this.config = {
-      ...opts,
-      maxQueueLength: opts.maxQueueLength + opts.maxConcurrentSessions,
-    };
-
-=======
     this.config = opts;
->>>>>>> fad1934b
     this.resourceMonitor = new ResourceMonitor(this.config.maxCPU, this.config.maxMemory);
     this.chromeService = new ChromeService(opts, this);
     this.stats = [];
@@ -143,12 +136,7 @@
       app.use(bodyParser.json({ limit: '5mb' }));
 
       if (this.config.enableCors) {
-        app.use((_, res, next) => {
-          res.header('Access-Control-Allow-Origin', '*');
-          res.header('Access-Control-Allow-Headers',
-            'Content-Type, Access-Control-Allow-Headers, Authorization, X-Requested-With');
-          next();
-        });
+        app.use(cors());
       }
 
       if (this.config.enableDebugger) {
