--- conflicted
+++ resolved
@@ -49,12 +49,8 @@
     "http-proxy": "^1.16.2",
     "joi": "^13.3.0",
     "lodash": "^4.17.4",
-<<<<<<< HEAD
-    "node-fetch": "^1.7.3",
     "node-pdftk": "^1.3.1",
-=======
     "node-fetch": "^2.2.0",
->>>>>>> 319178b0
     "puppeteer": "^1.6.2",
     "queue": "^4.4.2",
     "request": "^2.83.0",
